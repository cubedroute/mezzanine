--- conflicted
+++ resolved
@@ -1,54 +1,3 @@
-<<<<<<< HEAD
-
-
-from django.core.mail import EmailMessage
-from django.shortcuts import redirect
-
-from mezzanine.conf import settings
-from mezzanine.forms.forms import FormForForm
-from mezzanine.forms.models import Form
-from mezzanine.pages.page_processors import processor_for
-
-
-def format_value(value):
-    if isinstance(value, list):
-        value = ", ".join([v.strip() for v in value])
-    return value
-
-
-@processor_for(Form)
-def form_processor(request, page):
-    """
-    Display a built form and handle submission.
-    """
-    form = FormForForm(page.form, request.POST or None, request.FILES or None)
-    if form.is_valid():
-        entry = form.save()
-        fields = ["%s: %s" % (v.label, format_value(form.cleaned_data[k]))
-            for (k, v) in form.fields.items()]
-        subject = page.form.email_subject
-        if not subject:
-            subject = "%s - %s" % (page.form.title, entry.entry_time)
-        body = "\n".join(fields)
-        if page.form.email_message:
-            body = "%s\n\n%s" % (page.form.email_message, body)
-        email_from = page.form.email_from or settings.DEFAULT_FROM_EMAIL
-        email_to = form.email_to()
-        if email_to and page.form.send_email:
-            msg = EmailMessage(subject, body, email_from, [email_to])
-            msg.send()
-        email_from = email_to or email_from  # Send from the email entered.
-        email_copies = [e.strip() for e in page.form.email_copies.split(",")
-            if e.strip()]
-        if email_copies:
-            msg = EmailMessage(subject, body, email_from, email_copies)
-            for f in form.files.values():
-                f.seek(0)
-                msg.attach(f.name, f.read())
-            msg.send()
-        return redirect(page.get_absolute_url() + "?sent=1")
-    return {"form": form}
-=======
 
 from django.core.mail import EmailMessage
 from django.shortcuts import redirect
@@ -99,5 +48,4 @@
                 msg.attach(f.name, f.read())
             msg.send()
         return redirect(page.get_absolute_url() + "?sent=1")
-    return {"form": form}
->>>>>>> 13b71949
+    return {"form": form}