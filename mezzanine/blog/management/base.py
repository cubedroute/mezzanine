
from optparse import make_option
from urlparse import urlparse

from django.contrib.auth.models import User
from django.contrib.redirects.models import Redirect
from django.contrib.sites.models import Site
from django.core.management.base import BaseCommand, CommandError
from django.utils.html import strip_tags

from mezzanine.utils.html import decode_entities


class BaseImporterCommand(BaseCommand):
    """
    Base importer command for blogging platform specific management
    commands to subclass when importing blog posts into Mezzanine.
    The ``handle_import`` method should be overridden to provide the
    import mechanism specific to the blogging platform being dealt with.
    """

    option_list = BaseCommand.option_list + (
        make_option("-m", "--mezzanine-user", dest="mezzanine_user",
            help="Mezzanine username to assign the imported blog posts to."),
    )

    def __init__(self, **kwargs):
        self.posts = []
        super(BaseImporterCommand, self).__init__(**kwargs)

    def add_post(self, title=None, pub_date=None, tags=None,
        content=None, comments=None, old_url=None, categories=None):
        """
        Adds a post to the post list for processing.

        Attributes:
            pub_date is assumed to be a datetime object.
        """
<<<<<<< HEAD
        if not title:
            title = decode_entities(strip_tags(content).split(". ")[0])
=======
        if categories is None:
            categories = []
>>>>>>> 13b71949
        if tags is None:
            tags = []
        if comments is None:
            comments = []
        self.posts.append({
            "title": title,
            "publish_date": pub_date,
            "content": content,
            "categories": categories,
            "tags": tags,
            "comments": comments,
            "old_url": old_url,
        })
        return self.posts[-1]

    def add_comment(self, post=None, name=None, email=None, pub_date=None,
        website=None, body=None):
        """
        Adds a comment to the post provided.

        Attributes:
            pub_date is assumed to be a date time object.
        """
        if post is None:
            if not self.posts:
                raise CommandError("Cannot add comments without posts")
            post = self.posts[-1]
        post["comments"].append({
            "user_name": name,
            "user_email": email,
            "submit_date": pub_date,
            "user_url": website,
            "comment": body,
        })

    def handle(self, *args, **options):
        """
        Processes the converted data into the Mezzanine database correctly.

        Attributes:
            mezzanine_user: the user to put this data in against
            date_format: the format the dates are in for posts and comments
        """

        from mezzanine.blog.models import BlogPost, BlogCategory
        from mezzanine.core.models import CONTENT_STATUS_PUBLISHED
        from mezzanine.generic.models import AssignedKeyword, Keyword
        from mezzanine.generic.models import ThreadedComment

        mezzanine_user = options.get("mezzanine_user")
        site = Site.objects.get_current()
        verbosity = int(options.get("verbosity", 1))

        # Validate the Mezzanine user.
        if mezzanine_user is None:
            raise CommandError("No Mezzanine user has been specified")
        try:
            mezzanine_user = User.objects.get(username=mezzanine_user)
        except User.DoesNotExist:
            raise CommandError("Invalid Mezzanine user: %s" % mezzanine_user)

        # Run the subclassed ``handle_import`` and save posts, tags and
        # comments to the DB.
        self.handle_import(options)
        for post in self.posts:

            if verbosity >= 1:
                print "Importing post titled: %s" % post["title"]
            categories = post.pop("categories")
            tags = post.pop("tags")
            comments = post.pop("comments")
            old_url = post.pop("old_url")
            post_args = post
            post_args["user"] = mezzanine_user
            post_args["status"] = CONTENT_STATUS_PUBLISHED
            post, created = BlogPost.objects.get_or_create(**post_args)

            for tag in tags:
                keyword, created = Keyword.objects.get_or_create(title=tag)
                post.keywords.add(AssignedKeyword(keyword=keyword))

            for name in categories:
                cat, created = BlogCategory.objects.get_or_create(title=name)
                print "Importing Category by: %s" % cat
                post.categories.add(cat)

            for comment in comments:
                if verbosity >= 1:
                    print "Importing comment by: %s" % comment["user_name"]
                comment["site"] = site
                post.comments.add(ThreadedComment(**comment))

            if old_url is not None:
                redirect, created = Redirect.objects.get_or_create(site=site,
                    old_path=urlparse(old_url).path)
                redirect.new_path = urlparse(post.get_absolute_url()).path
                redirect.save()

    def handle_import(self, options):
        """
        Should be overridden by subclasses - performs the conversion from
        the originating data source into the lists of posts and comments
        ready for processing.
        """
        raise NotImplementedError<|MERGE_RESOLUTION|>--- conflicted
+++ resolved
@@ -36,13 +36,10 @@
         Attributes:
             pub_date is assumed to be a datetime object.
         """
-<<<<<<< HEAD
         if not title:
             title = decode_entities(strip_tags(content).split(". ")[0])
-=======
         if categories is None:
             categories = []
->>>>>>> 13b71949
         if tags is None:
             tags = []
         if comments is None:
