--- conflicted
+++ resolved
@@ -54,14 +54,11 @@
 {% endif %}
 {% endblock %}
 
-<<<<<<< HEAD
 {% if settings.COMMENTS_DISQUS_SHORTNAME %}
 {% include "generic/includes/disqus_counts.html" %}
 {% endif %}
 
-=======
 {% block blog_post_detail_content %}
->>>>>>> e6499cc8
 {% editable blog_post.content %}
 {{ blog_post.content|richtext_filter|safe }}
 {% endeditable %}
