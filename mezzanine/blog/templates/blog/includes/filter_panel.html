--- conflicted
+++ resolved
@@ -41,16 +41,11 @@
 <h3>{% trans "Tags" %}</h3>
 <ul class="unstyled tags">
 {% for tag in tags %}
-<<<<<<< HEAD
 <li>
     <a href="{% url blog_post_list_tag tag.slug %}"
         class="tag-weight-{{ tag.weight }}">{{ tag }}</a>
     ({{ tag.item_count }})
 </li>
-=======
-<li><a href="{% url blog_post_list_tag tag.slug %}"
-    class="tag-weight-{{ tag.weight }}">{{ tag }}</a> ({{ tag.item_count }})</li>
->>>>>>> c726ca8f
 {% endfor %}
 </ul>
 {% endif %}
