
import os.path

from django.utils.translation import ugettext_lazy as _
from django.conf import settings


def setting(setting_name, default_value):
    """
    Set the default value for a setting, using the value found in the project
    settings module prefixed with MEZZANINE_ if found.
    """
    globals()[setting_name] = getattr(settings,
        "MEZZANINE_%s" % setting_name, default_value)

# Unregister these models installed by default (occurs in urlconf).
setting("ADMIN_REMOVAL", ())

# Controls the ordering and grouping of the admin menu.
setting("ADMIN_MENU_ORDER", (
    (_("Content"), ("pages.Page", "blog.BlogPost", "blog.Comment",)),
    (_("Site"), ("auth.User", "auth.Group", "sites.Site", 
        "redirects.Redirect")),
))

# Credentials for bit.ly URL shortening service.
setting("BLOG_BITLY_USER", None)
setting("BLOG_BITLY_KEY", None)

# Number of blog posts to show on a blog listing page.
setting("BLOG_POST_PER_PAGE", 5)

# Maximum number of paging links to show on a blog listing page.
setting("BLOG_POST_MAX_PAGING_LINKS", 10)

# Slug of the page object for the blog.
setting("BLOG_SLUG", "blog")

# Shortname when using the Disqus comments system (http://disqus.com).
setting("COMMENTS_DISQUS_SHORTNAME", None)

# Disqus user's API key for displaying recent comments in the admin dashboard.
setting("COMMENTS_DISQUS_KEY", None)

# If True, the built-in comments are approved by default.
setting("COMMENTS_DEFAULT_APPROVED", True)

# Number of latest comments to show in the admin dashboard.
setting("COMMENTS_NUM_LATEST", 5)

# If True, unapproved comments will have a placeholder visible on the site
# with a "waiting for approval" or "comment removed" message based on the
# workflow around the ``MEZZANINE_COMMENTS_DEFAULT_APPROVED`` setting - if
# True then the former message is used, if False then the latter.
setting("COMMENTS_UNAPPROVED_VISIBLE", True)

# Media files for admin.
CONTENT_MEDIA_PATH = os.path.join(os.path.dirname(__file__), "core", "media")
<<<<<<< HEAD
# This might be overridden when mezzanine is used in a different project.
=======

# URL for serving internal media files.
>>>>>>> 1f2787db
setting("CONTENT_MEDIA_URL", "/content_media/")

# Content status choices.
CONTENT_STATUS_DRAFT = 1
CONTENT_STATUS_PUBLISHED = 2
CONTENT_STATUS_CHOICES = (
    (CONTENT_STATUS_DRAFT, _("Draft")),
    (CONTENT_STATUS_PUBLISHED, _("Published")),
)

# ID for using Google Analytics (http://www.google.com/analytics/) referred to
# as "Web Property ID"
setting("GOOGLE_ANALYTICS_ID", None)

# Strings to check for in user agents when testing for a mobile device.
setting("MOBILE_USER_AGENTS", ("2.0 MMP", "240x320", "400X240", "AvantGo",
    "BlackBerry", "Blazer", "Cellphone", "Danger", "DoCoMo", "Elaine/3.0",
    "EudoraWeb", "Googlebot-Mobile", "hiptop", "IEMobile", "KYOCERA/WX310K",
    "LG/U990", "MIDP-2.", "MMEF20", "MOT-V", "NetFront", "Newt", "Nintendo Wii",
    "Nitro", "Nokia", "Opera Mini", "Palm", "PlayStation Portable", "portalmmm",
    "Proxinet", "ProxiNet", "SHARP-TQ-GX10", "SHG-i900", "Small",
    "SonyEricsson", "Symbian OS", "SymbianOS", "TS21i-10", "UP.Browser",
    "UP.Link", "webOS", "Windows CE", "WinWAP", "YahooSeeker/M1A1-R2D2",
    "iPhone", "iPod", "Android", "BlackBerry9530", "LG-TU915 Obigo", "LGE VX",
    "webOS", "Nokia5800"))

# Number of different sizes given to tags when shown as a cloud.
setting("TAG_CLOUD_SIZES", 4)

# If True, the pages menu will show all levels of navigation by default,
# otherwise child pages are only shown when viewing the parent page.
setting("PAGES_MENU_SHOW_ALL", True)

# Number of results to show in the search results page.
setting("SEARCH_PER_PAGE", 10)

# Maximum number of paging links to show in the search results page.
setting("SEARCH_MAX_PAGING_LINKS", 10)

# List of words which will be stripped from search queries.
setting("STOP_WORDS", ("a", "about", "above", "above", "across", "after",
    "afterwards", "again", "against", "all", "almost", "alone", "along",
    "already", "also", "although", "always", "am", "among", "amongst",
    "amoungst", "amount", "an", "and", "another", "any", "anyhow", "anyone",
    "anything", "anyway", "anywhere", "are", "around", "as", "at", "back",
    "be", "became", "because", "become", "becomes", "becoming", "been",
    "before", "beforehand", "behind", "being", "below", "beside", "besides",
    "between", "beyond", "bill", "both", "bottom", "but", "by", "call", "can",
    "cannot", "cant", "co", "con", "could", "couldnt", "cry", "de", "describe",
    "detail", "do", "done", "down", "due", "during", "each", "eg", "eight",
    "either", "eleven", "else", "elsewhere", "empty", "enough", "etc", "even",
    "ever", "every", "everyone", "everything", "everywhere", "except", "few",
    "fifteen", "fify", "fill", "find", "fire", "first", "five", "for", "former",
    "formerly", "forty", "found", "four", "from", "front", "full", "further",
    "get", "give", "go", "had", "has", "hasnt", "have", "he", "hence", "her",
    "here", "hereafter", "hereby", "herein", "hereupon", "hers", "herself",
    "him", "himself", "his", "how", "however", "hundred", "ie", "if", "in",
    "inc", "indeed", "interest", "into", "is", "it", "its", "itself", "keep",
    "last", "latter", "latterly", "least", "less", "ltd", "made", "many", "may",
    "me", "meanwhile", "might", "mill", "mine", "more", "moreover", "most",
    "mostly", "move", "much", "must", "my", "myself", "name", "namely",
    "neither", "never", "nevertheless", "next", "nine", "no", "nobody", "none",
    "noone", "nor", "not", "nothing", "now", "nowhere", "of", "off", "often",
    "on", "once", "one", "only", "onto", "or", "other", "others", "otherwise",
    "our", "ours", "ourselves", "out", "over", "own", "part", "per", "perhaps",
    "please", "put", "rather", "re", "same", "see", "seem", "seemed", "seeming",
    "seems", "serious", "several", "she", "should", "show", "side", "since",
    "sincere", "six", "sixty", "so", "some", "somehow", "someone", "something",
    "sometime", "sometimes", "somewhere", "still", "such", "system", "take",
    "ten", "than", "that", "the", "their", "them", "themselves", "then",
    "thence", "there", "thereafter", "thereby", "therefore", "therein",
    "thereupon", "these", "they", "thickv", "thin", "third", "this", "those",
    "though", "three", "through", "throughout", "thru", "thus", "to",
    "together", "too", "top", "toward", "towards", "twelve", "twenty", "two",
    "un", "under", "until", "up", "upon", "us", "very", "via", "was", "we",
    "well", "were", "what", "whatever", "when", "whence", "whenever", "where",
    "whereafter", "whereas", "whereby", "wherein", "whereupon", "wherever",
    "whether", "which", "while", "whither", "who", "whoever", "whole", "whom",
    "whose", "why", "will", "with", "within", "without", "would", "yet", "you",
    "your", "yours", "yourself", "yourselves", "the"))<|MERGE_RESOLUTION|>--- conflicted
+++ resolved
@@ -14,14 +14,14 @@
         "MEZZANINE_%s" % setting_name, default_value)
 
 # Unregister these models installed by default (occurs in urlconf).
-setting("ADMIN_REMOVAL", ())
+setting("ADMIN_REMOVAL", ())
 
 # Controls the ordering and grouping of the admin menu.
 setting("ADMIN_MENU_ORDER", (
     (_("Content"), ("pages.Page", "blog.BlogPost", "blog.Comment",)),
     (_("Site"), ("auth.User", "auth.Group", "sites.Site", 
         "redirects.Redirect")),
-))
+))
 
 # Credentials for bit.ly URL shortening service.
 setting("BLOG_BITLY_USER", None)
@@ -56,12 +56,7 @@
 
 # Media files for admin.
 CONTENT_MEDIA_PATH = os.path.join(os.path.dirname(__file__), "core", "media")
-<<<<<<< HEAD
-# This might be overridden when mezzanine is used in a different project.
-=======
-
 # URL for serving internal media files.
->>>>>>> 1f2787db
 setting("CONTENT_MEDIA_URL", "/content_media/")
 
 # Content status choices.
